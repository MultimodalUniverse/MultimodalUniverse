import datasets
from datasets import Features, Value, Sequence
from datasets.data_files import DataFilesPatternsDict
import numpy as np 
import itertools
import h5py
<<<<<<< HEAD
import os
from astropy.io import fits
from astropy.table import Row

# TESS Sectors
PM = list(range(1, 26 + 1)) # Primary Mission
EM1 = list(range(27, 55 + 1)) # Extended Mission 1
EM2 = list(range(56, 96 + 1)) # Extended Mission 2

_CITATION = r"""% CITATION
% TESS SPOC PIPELINE
@article{Caldwell_2020,
    doi = {10.3847/2515-5172/abc9b3},
    url = {https://dx.doi.org/10.3847/2515-5172/abc9b3},
    year = {2020},
    month = {nov},
    publisher = {The American Astronomical Society},
    volume = {4},
    number = {11},
    pages = {201},
    author = {Caldwell, Douglas A. and Tenenbaum, Peter and Twicken, Joseph D. and Jenkins, Jon M. and Ting, Eric and Smith, Jeffrey C. and Hedges, Christina and Fausnaugh, Michael M. and Rose, Mark and Burke, Christopher},
    title = {TESS Science Processing Operations Center FFI Target List Products},
    journal = {Research Notes of the AAS},
    abstract = {We report the delivery to the Mikulski Archive for Space Telescopes of target pixel and light curve files for up to 160,000 targets selected from full-frame images (FFI) for each TESS Northern hemisphere observing sector. The data include calibrated target pixels, simple aperture photometry flux time series, and presearch data conditioning corrected flux time series. These data provide TESS users with high quality, uniform pipeline products for a selection of FFI targets, that would otherwise not be readily available. Additionally, we deliver cotrending basis vectors derived from the FFI targets to allow users to perform their own systematic error corrections. The selected targets include all 2 minute targets and additional targets selected from the TESS Input Catalog with a maximum of 10,000 targets per sector on each of the sixteen TESS CCDs. The data products are in the same format as the project-delivered files for the TESS 2 minute targets.}
}

% TESS QLP PIPELINE
@ARTICLE{2020RNAAS...4..204H,
       author = {{Huang}, Chelsea X. and {Vanderburg}, Andrew and {P{\'a}l}, Andras and {Sha}, Lizhou and {Yu}, Liang and {Fong}, Willie and {Fausnaugh}, Michael and {Shporer}, Avi and {Guerrero}, Natalia and {Vanderspek}, Roland and {Ricker}, George},
        title = "{Photometry of 10 Million Stars from the First Two Years of TESS Full Frame Images: Part I}",
=======
import numpy as np

# TODO: Add BibTeX citation
# Find for instance the citation on arxiv or on the dataset repo/website
_CITATION = r"""% CITATION
@ARTICLE{2020RNAAS...4..201C,
       author = {{Caldwell}, Douglas A. and {Tenenbaum}, Peter and {Twicken}, Joseph D. and {Jenkins}, Jon M. and {Ting}, Eric and {Smith}, Jeffrey C. and {Hedges}, Christina and {Fausnaugh}, Michael M. and {Rose}, Mark and {Burke}, Christopher},
        title = "{TESS Science Processing Operations Center FFI Target List Products}",
>>>>>>> 39aa143f
      journal = {Research Notes of the American Astronomical Society},
     keywords = {Space observatories, Astronomy data analysis, 1543, 1858},
         year = 2020,
         month = nov,
       volume = {4},
       number = {11},
          eid = {204},
        pages = {204},
          doi = {10.3847/2515-5172/abca2e}
}

% TESS TGLC PIPELINE
@ARTICLE{2023AJ....165...71H,
       author = {{Han}, Te and {Brandt}, Timothy D.},
        title = "{TESS-Gaia Light Curve: A PSF-based TESS FFI Light-curve Product}",
      journal = {\aj},
     keywords = {Light curves, Astronomy software, Astronomy databases, Exoplanet astronomy, Variable stars, Eclipsing binary stars, 918, 1855, 83, 486, 1761, 444, Astrophysics - Instrumentation and Methods for Astrophysics, Astrophysics - Earth and Planetary Astrophysics, Astrophysics - Solar and Stellar Astrophysics},
         year = 2023,
        month = feb,
       volume = {165},
       number = {2},
          eid = {71},
        pages = {71},
          doi = {10.3847/1538-3881/acaaa7},
archivePrefix = {arXiv},
       eprint = {2301.03704},
 primaryClass = {astro-ph.IM},
       adsurl = {https://ui.adsabs.harvard.edu/abs/2023AJ....165...71H},
      adsnote = {Provided by the SAO/NASA Astrophysics Data System}
}
"""

<<<<<<< HEAD
_DESCRIPTION = "TESS Full Frame Image Light Curves from multiple pipelines (SPOC, QLP, TGLC)"
_HOMEPAGE = "https://archive.stsci.edu/tess/"
_LICENSE = "CC BY 4.0"
_VERSION = "0.0.1"
_ACKNOWLEDGEMENTS = r"""% ACKNOWLEDGEMENTS
% From: https://archive.stsci.edu/publishing/mission-acknowledgements#:~:text=org/abs/1612.05243-,TESS,-The%20acknowledgement%20text
This paper includes data collected with the TESS mission, obtained from the MAST data archive at the Space Telescope Science Institute (STScI). 
Funding for the TESS mission is provided by the NASA Explorer Program. 
STScI is operated by the Association of Universities for Research in Astronomy, Inc., under NASA contract NAS 5–26555.
"""
=======
_ACKNOWLEDGEMENTS = r"""% ACKNOWLEDGEMENT
% From: https://archive.stsci.edu/publishing/mission-acknowledgements
This paper includes data collected with the TESS mission, obtained from the MAST data archive at the Space Telescope Science Institute (STScI). Funding for the TESS mission is provided by the NASA Explorer Program. STScI is operated by the Association of Universities for Research in Astronomy, Inc., under NASA contract NAS 5–26555.
"""

# You can copy an official description
_DESCRIPTION = """\
TESS Light Curves From Full Frame Images ("TESS-SPOC")
"""

_HOMEPAGE = "https://archive.stsci.edu/hlsp/tess-spoc"

_LICENSE = "CC BY 4.0"

_VERSION = "1.0.0"
>>>>>>> 39aa143f


class CustomBuilderConfig(datasets.BuilderConfig):
    def __init__(
        self,
        lc_features = None,
        base_features = None,
        **kwargs,
    ):
        """BuilderConfig for TESS.
        
        Args:
            pipeline: One of ['spoc', 'qlp', 'tglc']
            data_files: Dict or list of files to load
        """
        super().__init__(**kwargs)
        for pipeline in ['spoc', 'qlp', 'tglc']:
            if pipeline in self.name:
                self.pipeline = pipeline
                break
        self.lc_features = lc_features
        self.base_features = base_features

class TESS(datasets.GeneratorBasedBuilder):
    """TESS Full Frame Image Light Curves Dataset.
    
    This dataset provides light curves from the TESS space telescope processed through
    multiple pipelines (SPOC, QLP, TGLC). Each entry contains time series photometry
    and associated metadata for individual stars.
    """

    VERSION = _VERSION

    BUILDER_CONFIGS = [
        CustomBuilderConfig(
            name="spoc",
            version=VERSION,
            description="SPOC pipeline light curves",
            data_files=DataFilesPatternsDict.from_patterns(
                {"train": ["spoc/*/healpix=*/*.hdf5"]}
            ),
        ),
        CustomBuilderConfig(
            name="spoc-tiny",
            version=VERSION,
            description="Tiny SPOC pipeline light curves",
            data_files=DataFilesPatternsDict.from_patterns(
                {"train": ["spoc*tiny*/*/healpix=*/*.hdf5"]}
            ),
        ),
        CustomBuilderConfig(
            name="qlp", 
            version=VERSION,
            description="QLP pipeline light curves",
            data_files=DataFilesPatternsDict.from_patterns(
                {"train": ["qlp/*/healpix=*/*.hdf5"]}
            ),
        ),
        CustomBuilderConfig(
            name="qlp-tiny", 
            version=VERSION,
            description="Tiny QLP pipeline light curves",
            data_files=DataFilesPatternsDict.from_patterns(
                {"train": ["qlp*tiny*/*/healpix=*/*.hdf5"]}
            ),
        ),
        CustomBuilderConfig(
            name="tglc",
            version=VERSION,
            description="TGLC pipeline light curves",
            data_files=DataFilesPatternsDict.from_patterns(
                {"train": ["tglc/*/healpix=*/*.hdf5"]}
            ),
        ),
        CustomBuilderConfig(
            name="tglc-tiny",
            version=VERSION,
            description="Tiny TGLC pipeline light curves",
            data_files=DataFilesPatternsDict.from_patterns(
                {"train": ["tglc*tiny*/*/healpix=*/*.hdf5"]}
            ),
        ),
    ]


    DEFAULT_CONFIG_NAME = "spoc"

    def _get_feature_dict(self):
        """Get features based on pipeline type"""
        # Define common light curve features that all pipelines should have
        common_lc_features = {
            'time': Value(dtype="float32"),
            'flux': Value(dtype="float32"),
            'flux_err': Value(dtype="float32"),
        }
        
        # Pipeline-specific additional features
        features = {
            "spoc": {
                "lightcurve": {
                    **common_lc_features,
                    'quality': Value(dtype="float32")
                },
                "base": {}
            },
            "qlp": {
                "lightcurve": {
                    **common_lc_features,
                    'quality': Value(dtype="float32"),
                    'sap_flux': Value(dtype="float32"),
                    'orbitid': Value(dtype="float32"),
                    'sap_x': Value(dtype="float32"),
                    'sap_y': Value(dtype="float32"),
                    'sap_bkg': Value(dtype="float32"),
                    'sap_bkg_err': Value(dtype="float32"),
                    'kspsap_flux_sml': Value(dtype="float32"),
                    'kspsap_flux_lag': Value(dtype="float32")
                },
                "base": {
                    'tess_mag': Value(dtype="float32"),
                    'radius': Value(dtype="float32"),
                    'teff': Value(dtype="float32"),
                    'logg': Value(dtype="float32"),
                    'mh': Value(dtype="float32")
                }
            },
            "tglc": {
                "lightcurve": {
                    **common_lc_features,
                    'aper_flux': Value(dtype="float32"),
                    'tess_flags': Value(dtype="float32"),
                    'tglc_flags': Value(dtype="float32")
                },
                "base": {
                    'GAIADR3_ID': Value(dtype="string"),
                    'aper_flux_err': Value(dtype="float32"),
                    'psf_flux_err': Value(dtype="float32"),
                }
            }
        }

        base_features = {
            'RA': Value(dtype="float32"),
            'DEC': Value(dtype="float32"),
            'object_id': Value(dtype="string")
        }
        base_features.update(features[self.config.pipeline]["base"])
   
        features = {
            "lightcurve": Sequence(features[self.config.pipeline]["lightcurve"]),
            **base_features
        }
        return features

<<<<<<< HEAD
    def _info(self):
        features = self._get_feature_dict()
        
=======
        ACKNOWLEDGEMENTS = "\n".join([f"% {line}" for line in _ACKNOWLEDGEMENTS.split("\n")])

>>>>>>> 39aa143f
        return datasets.DatasetInfo(
            description=_DESCRIPTION,
            features=Features(features),
            homepage=_HOMEPAGE,
            license=_LICENSE,
<<<<<<< HEAD
            citation=_CITATION
=======
            # Citation for the dataset
            citation=ACKNOWLEDGEMENTS + "\n" + _CITATION,
>>>>>>> 39aa143f
        )

    def _split_generators(self, dl_manager):
        """Returns SplitGenerators."""
        if not self.config.data_files:
            raise ValueError(
                f"At least one data file must be specified, but got data_files={self.config.data_files}"
            )
        data_files = dl_manager.download_and_extract(self.config.data_files)
        if isinstance(data_files, (str, list, tuple)):
            files = data_files
            if isinstance(files, str):
                files = [files]
            files = [dl_manager.iter_files(file) for file in files]
            return [
                datasets.SplitGenerator(
                    name=datasets.Split.TRAIN, gen_kwargs={"files": files}
                )
            ]
        splits = []
        for split_name, files in data_files.items():
            if isinstance(files, str):
                files = [files]
            files = [dl_manager.iter_files(file) for file in files]
            splits.append(
                datasets.SplitGenerator(name=split_name, gen_kwargs={"files": files})
            )
        return splits

    def _generate_examples(self, files, object_ids=None):
        """Yields examples as (key, example) tuples."""
        for j, file in enumerate(itertools.chain.from_iterable(files)):
            print(f"Processing file: {file}")
            with h5py.File(file, "r") as data:
                if object_ids is not None:
                    keys = object_ids[j]
                else:
                    keys = data["object_id"][:]
                
                # Preparing an index for fast searching through the catalog
                sort_index = np.argsort(data["object_id"][:])
                sorted_ids = data["object_id"][:][sort_index]
               
                for k in keys:
                    # Extract the indices of requested ids in the catalog
                    i = sort_index[np.searchsorted(sorted_ids, k)]
                    
                    # Build example based on pipeline type
                    example = self._build_example(data, i)
                    yield str(data["object_id"][i]), example
    
    def _build_example(self, data, i):
        """Build example for pipeline"""
        if self.config.pipeline == "spoc":
            return self._build_spoc_example(data, i)
        elif self.config.pipeline == "qlp":
            return self._build_qlp_example(data, i)
        elif self.config.pipeline == "tglc":
            return self._build_tglc_example(data, i)
        else:
            raise ValueError(f"Pipeline {self.config.pipeline} not supported")

    def _build_spoc_example(self, data, i):
        """Build example for SPOC pipeline"""
        return {
            "lightcurve": {
                'time': data["time"][i],
                'flux': data["flux"][i],
                'flux_err': data["flux_err"][i],
                'quality': data["quality"][i]
            },
            'RA': data["RA"][i],
            'DEC': data["DEC"][i],
            'object_id': data["object_id"][i]
        }

    def _build_qlp_example(self, data, i):
        """Build example for QLP pipeline"""
        try:
            return {
                "lightcurve": {
                    'time': data["time"][i],
                    'flux': data["kspsap_flux"][i],
                    'flux_err': data["kspsap_flux_err"][i],
                    'quality': data["quality"][i],
                    # Keep additional QLP-specific fields
                    'sap_flux': data["sap_flux"][i],
                    'orbitid': data["orbitid"][i],
                    'sap_x': data["sap_x"][i],
                    'sap_y': data["sap_y"][i],
                    'sap_bkg': data["sap_bkg"][i],
                    'sap_bkg_err': data["sap_bkg_err"][i],
                    'kspsap_flux_sml': data["kspsap_flux_sml"][i],
                    'kspsap_flux_lag': data["kspsap_flux_lag"][i]
                },
                'RA': data["RA"][i],
                'DEC': data["DEC"][i],
                'object_id': data["object_id"][i],
                'tess_mag': data["tess_mag"][i],
                'radius': data["radius"][i],
                'teff': data["teff"][i],
                'logg': data["logg"][i],
                'mh': data["mh"][i]
            }
        except Exception as e:
            print(f"Error in QLP example building: {str(e)}")
            print(f"Available keys: {list(data.keys())}")
            raise

    def _build_tglc_example(self, data, i):
        """Build example for TGLC pipeline"""
        try:
            return {
                "lightcurve": {
                    'time': data["time"][i],
                    'flux': data["psf_flux"][i],
                    'flux_err': data["psf_flux_err"][i],
                    'aper_flux': data["aper_flux"][i],
                    'tess_flags': data["tess_flags"][i],
                    'tglc_flags': data["tglc_flags"][i]
                },
                'RA': data["RA"][i],
                'DEC': data["DEC"][i],
                'object_id': data["object_id"][i],
                # 'GAIADR3_ID': data["GAIADR3_ID"][i],
                'aper_flux_err': data["aper_flux_err"][i]
            }
        except Exception as e:
            print(f"Error in TGLC example building: {str(e)}")
            print(f"Available keys: {list(data.keys())}")
            raise<|MERGE_RESOLUTION|>--- conflicted
+++ resolved
@@ -4,10 +4,10 @@
 import numpy as np 
 import itertools
 import h5py
-<<<<<<< HEAD
 import os
 from astropy.io import fits
 from astropy.table import Row
+import numpy as np
 
 # TESS Sectors
 PM = list(range(1, 26 + 1)) # Primary Mission
@@ -35,16 +35,6 @@
 @ARTICLE{2020RNAAS...4..204H,
        author = {{Huang}, Chelsea X. and {Vanderburg}, Andrew and {P{\'a}l}, Andras and {Sha}, Lizhou and {Yu}, Liang and {Fong}, Willie and {Fausnaugh}, Michael and {Shporer}, Avi and {Guerrero}, Natalia and {Vanderspek}, Roland and {Ricker}, George},
         title = "{Photometry of 10 Million Stars from the First Two Years of TESS Full Frame Images: Part I}",
-=======
-import numpy as np
-
-# TODO: Add BibTeX citation
-# Find for instance the citation on arxiv or on the dataset repo/website
-_CITATION = r"""% CITATION
-@ARTICLE{2020RNAAS...4..201C,
-       author = {{Caldwell}, Douglas A. and {Tenenbaum}, Peter and {Twicken}, Joseph D. and {Jenkins}, Jon M. and {Ting}, Eric and {Smith}, Jeffrey C. and {Hedges}, Christina and {Fausnaugh}, Michael M. and {Rose}, Mark and {Burke}, Christopher},
-        title = "{TESS Science Processing Operations Center FFI Target List Products}",
->>>>>>> 39aa143f
       journal = {Research Notes of the American Astronomical Society},
      keywords = {Space observatories, Astronomy data analysis, 1543, 1858},
          year = 2020,
@@ -77,34 +67,16 @@
 }
 """
 
-<<<<<<< HEAD
 _DESCRIPTION = "TESS Full Frame Image Light Curves from multiple pipelines (SPOC, QLP, TGLC)"
 _HOMEPAGE = "https://archive.stsci.edu/tess/"
 _LICENSE = "CC BY 4.0"
-_VERSION = "0.0.1"
+_VERSION = "1.0.0"
 _ACKNOWLEDGEMENTS = r"""% ACKNOWLEDGEMENTS
 % From: https://archive.stsci.edu/publishing/mission-acknowledgements#:~:text=org/abs/1612.05243-,TESS,-The%20acknowledgement%20text
 This paper includes data collected with the TESS mission, obtained from the MAST data archive at the Space Telescope Science Institute (STScI). 
 Funding for the TESS mission is provided by the NASA Explorer Program. 
 STScI is operated by the Association of Universities for Research in Astronomy, Inc., under NASA contract NAS 5–26555.
 """
-=======
-_ACKNOWLEDGEMENTS = r"""% ACKNOWLEDGEMENT
-% From: https://archive.stsci.edu/publishing/mission-acknowledgements
-This paper includes data collected with the TESS mission, obtained from the MAST data archive at the Space Telescope Science Institute (STScI). Funding for the TESS mission is provided by the NASA Explorer Program. STScI is operated by the Association of Universities for Research in Astronomy, Inc., under NASA contract NAS 5–26555.
-"""
-
-# You can copy an official description
-_DESCRIPTION = """\
-TESS Light Curves From Full Frame Images ("TESS-SPOC")
-"""
-
-_HOMEPAGE = "https://archive.stsci.edu/hlsp/tess-spoc"
-
-_LICENSE = "CC BY 4.0"
-
-_VERSION = "1.0.0"
->>>>>>> 39aa143f
 
 
 class CustomBuilderConfig(datasets.BuilderConfig):
@@ -259,25 +231,17 @@
         }
         return features
 
-<<<<<<< HEAD
     def _info(self):
         features = self._get_feature_dict()
-        
-=======
         ACKNOWLEDGEMENTS = "\n".join([f"% {line}" for line in _ACKNOWLEDGEMENTS.split("\n")])
 
->>>>>>> 39aa143f
         return datasets.DatasetInfo(
             description=_DESCRIPTION,
             features=Features(features),
             homepage=_HOMEPAGE,
             license=_LICENSE,
-<<<<<<< HEAD
-            citation=_CITATION
-=======
             # Citation for the dataset
             citation=ACKNOWLEDGEMENTS + "\n" + _CITATION,
->>>>>>> 39aa143f
         )
 
     def _split_generators(self, dl_manager):
