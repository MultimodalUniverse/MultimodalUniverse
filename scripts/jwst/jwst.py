# Copyright 2020 The HuggingFace Datasets Authors and the current dataset script contributor.
#
# Licensed under the Apache License, Version 2.0 (the "License");
# you may not use this file except in compliance with the License.
# You may obtain a copy of the License at
#
#     http://www.apache.org/licenses/LICENSE-2.0
#
# Unless required by applicable law or agreed to in writing, software
# distributed under the License is distributed on an "AS IS" BASIS,
# WITHOUT WARRANTIES OR CONDITIONS OF ANY KIND, either express or implied.
# See the License for the specific language governing permissions and
# limitations under the License.
import datasets
import h5py
import numpy as np
from datasets import Array2D, Features, Sequence, Value
from datasets.data_files import DataFilesPatternsDict

# Find for instance the citation on arxiv or on the dataset repo/website
_CITATION = r"""% CITATION
@ARTICLE{2023ApJ...947...20V,
       author = {{Valentino}, Francesco and {Brammer}, Gabriel and {Gould}, Katriona M.~L. and {Kokorev}, Vasily and {Fujimoto}, Seiji and {Jespersen}, Christian Kragh and {Vijayan}, Aswin P. and {Weaver}, John R. and {Ito}, Kei and {Tanaka}, Masayuki and {Ilbert}, Olivier and {Magdis}, Georgios E. and {Whitaker}, Katherine E. and {Faisst}, Andreas L. and {Gallazzi}, Anna and {Gillman}, Steven and {Gim{\'e}nez-Arteaga}, Clara and {G{\'o}mez-Guijarro}, Carlos and {Kubo}, Mariko and {Heintz}, Kasper E. and {Hirschmann}, Michaela and {Oesch}, Pascal and {Onodera}, Masato and {Rizzo}, Francesca and {Lee}, Minju and {Strait}, Victoria and {Toft}, Sune},
        title = "{An Atlas of Color-selected Quiescent Galaxies at z > 3 in Public JWST Fields}",
      journal = {\apj},
     keywords = {Galaxy evolution, High-redshift galaxies, Galaxy quenching, Quenched galaxies, Post-starburst galaxies, Surveys, 594, 734, 2040, 2016, 2176, 1671, Astrophysics - Astrophysics of Galaxies},
         year = 2023,
        month = apr,
       volume = {947},
       number = {1},
          eid = {20},
        pages = {20},
          doi = {10.3847/1538-4357/acbefa},
archivePrefix = {arXiv},
       eprint = {2302.10936},
 primaryClass = {astro-ph.GA},
       adsurl = {https://ui.adsabs.harvard.edu/abs/2023ApJ...947...20V},
      adsnote = {Provided by the SAO/NASA Astrophysics Data System}
}

@ARTICLE{2024ApJ...965L...6B,
       author = {{Bagley}, Micaela B. and {Pirzkal}, Nor and {Finkelstein}, Steven L. and {Papovich}, Casey and {Berg}, Danielle A. and {Lotz}, Jennifer M. and {Leung}, Gene C.~K. and {Ferguson}, Henry C. and {Koekemoer}, Anton M. and {Dickinson}, Mark and {Kartaltepe}, Jeyhan S. and {Kocevski}, Dale D. and {Somerville}, Rachel S. and {Yung}, L.~Y. Aaron and {Backhaus}, Bren E. and {Casey}, Caitlin M. and {Castellano}, Marco and {Ch{\'a}vez Ortiz}, {\'O}scar A. and {Chworowsky}, Katherine and {Cox}, Isabella G. and {Dav{\'e}}, Romeel and {Davis}, Kelcey and {Estrada-Carpenter}, Vicente and {Fontana}, Adriano and {Fujimoto}, Seiji and {Gardner}, Jonathan P. and {Giavalisco}, Mauro and {Grazian}, Andrea and {Grogin}, Norman A. and {Hathi}, Nimish P. and {Hutchison}, Taylor A. and {Jaskot}, Anne E. and {Jung}, Intae and {Kewley}, Lisa J. and {Kirkpatrick}, Allison and {Larson}, Rebecca L. and {Matharu}, Jasleen and {Natarajan}, Priyamvada and {Pentericci}, Laura and {P{\'e}rez-Gonz{\'a}lez}, Pablo G. and {Ravindranath}, Swara and {Rothberg}, Barry and {Ryan}, Russell and {Shen}, Lu and {Simons}, Raymond C. and {Snyder}, Gregory F. and {Trump}, Jonathan R. and {Wilkins}, Stephen M.},
        title = "{The Next Generation Deep Extragalactic Exploratory Public (NGDEEP) Survey}",
      journal = {\apjl},
     keywords = {Early universe, Galaxy formation, Galaxy evolution, Galaxy chemical evolution, 435, 595, 594, 580, Astrophysics - Astrophysics of Galaxies},
         year = 2024,
        month = apr,
       volume = {965},
       number = {1},
          eid = {L6},
        pages = {L6},
          doi = {10.3847/2041-8213/ad2f31},
archivePrefix = {arXiv},
       eprint = {2302.05466},
 primaryClass = {astro-ph.GA},
       adsurl = {https://ui.adsabs.harvard.edu/abs/2024ApJ...965L...6B},
      adsnote = {Provided by the SAO/NASA Astrophysics Data System}
}

@ARTICLE{2023ApJ...946L..12B,
       author = {{Bagley}, Micaela B. and {Finkelstein}, Steven L. and {Koekemoer}, Anton M. and {Ferguson}, Henry C. and {Arrabal Haro}, Pablo and {Dickinson}, Mark and {Kartaltepe}, Jeyhan S. and {Papovich}, Casey and {P{\'e}rez-Gonz{\'a}lez}, Pablo G. and {Pirzkal}, Nor and {Somerville}, Rachel S. and {Willmer}, Christopher N.~A. and {Yang}, Guang and {Yung}, L.~Y. Aaron and {Fontana}, Adriano and {Grazian}, Andrea and {Grogin}, Norman A. and {Hirschmann}, Michaela and {Kewley}, Lisa J. and {Kirkpatrick}, Allison and {Kocevski}, Dale D. and {Lotz}, Jennifer M. and {Medrano}, Aubrey and {Morales}, Alexa M. and {Pentericci}, Laura and {Ravindranath}, Swara and {Trump}, Jonathan R. and {Wilkins}, Stephen M. and {Calabr{\`o}}, Antonello and {Cooper}, M.~C. and {Costantin}, Luca and {de la Vega}, Alexander and {Hilbert}, Bryan and {Hutchison}, Taylor A. and {Larson}, Rebecca L. and {Lucas}, Ray A. and {McGrath}, Elizabeth J. and {Ryan}, Russell and {Wang}, Xin and {Wuyts}, Stijn},
        title = "{CEERS Epoch 1 NIRCam Imaging: Reduction Methods and Simulations Enabling Early JWST Science Results}",
      journal = {\apjl},
     keywords = {Near infrared astronomy, Direct imaging, Astronomy data reduction, 1093, 387, 1861, Astrophysics - Instrumentation and Methods for Astrophysics, Astrophysics - Astrophysics of Galaxies},
         year = 2023,
        month = mar,
       volume = {946},
       number = {1},
          eid = {L12},
        pages = {L12},
          doi = {10.3847/2041-8213/acbb08},
archivePrefix = {arXiv},
       eprint = {2211.02495},
 primaryClass = {astro-ph.IM},
       adsurl = {https://ui.adsabs.harvard.edu/abs/2023ApJ...946L..12B},
      adsnote = {Provided by the SAO/NASA Astrophysics Data System}
}

@ARTICLE{2023arXiv230602465E,
       author = {{Eisenstein}, Daniel J. and {Willott}, Chris and {Alberts}, Stacey and {Arribas}, Santiago and {Bonaventura}, Nina and {Bunker}, Andrew J. and {Cameron}, Alex J. and {Carniani}, Stefano and {Charlot}, Stephane and {Curtis-Lake}, Emma and {D'Eugenio}, Francesco and {Endsley}, Ryan and {Ferruit}, Pierre and {Giardino}, Giovanna and {Hainline}, Kevin and {Hausen}, Ryan and {Jakobsen}, Peter and {Johnson}, Benjamin D. and {Maiolino}, Roberto and {Rieke}, Marcia and {Rieke}, George and {Rix}, Hans-Walter and {Robertson}, Brant and {Stark}, Daniel P. and {Tacchella}, Sandro and {Williams}, Christina C. and {Willmer}, Christopher N.~A. and {Baker}, William M. and {Baum}, Stefi and {Bhatawdekar}, Rachana and {Boyett}, Kristan and {Chen}, Zuyi and {Chevallard}, Jacopo and {Circosta}, Chiara and {Curti}, Mirko and {Danhaive}, A. Lola and {DeCoursey}, Christa and {de Graaff}, Anna and {Dressler}, Alan and {Egami}, Eiichi and {Helton}, Jakob M. and {Hviding}, Raphael E. and {Ji}, Zhiyuan and {Jones}, Gareth C. and {Kumari}, Nimisha and {L{\"u}tzgendorf}, Nora and {Laseter}, Isaac and {Looser}, Tobias J. and {Lyu}, Jianwei and {Maseda}, Michael V. and {Nelson}, Erica and {Parlanti}, Eleonora and {Perna}, Michele and {Pusk{\'a}s}, D{\'a}vid and {Rawle}, Tim and {Rodr{\'\i}guez Del Pino}, Bruno and {Sandles}, Lester and {Saxena}, Aayush and {Scholtz}, Jan and {Sharpe}, Katherine and {Shivaei}, Irene and {Silcock}, Maddie S. and {Simmonds}, Charlotte and {Skarbinski}, Maya and {Smit}, Renske and {Stone}, Meredith and {Suess}, Katherine A. and {Sun}, Fengwu and {Tang}, Mengtao and {Topping}, Michael W. and {{\"U}bler}, Hannah and {Villanueva}, Natalia C. and {Wallace}, Imaan E.~B. and {Whitler}, Lily and {Witstok}, Joris and {Woodrum}, Charity},
        title = "{Overview of the JWST Advanced Deep Extragalactic Survey (JADES)}",
      journal = {arXiv e-prints},
     keywords = {Astrophysics - Astrophysics of Galaxies},
         year = 2023,
        month = jun,
          eid = {arXiv:2306.02465},
        pages = {arXiv:2306.02465},
          doi = {10.48550/arXiv.2306.02465},
archivePrefix = {arXiv},
       eprint = {2306.02465},
 primaryClass = {astro-ph.GA},
       adsurl = {https://ui.adsabs.harvard.edu/abs/2023arXiv230602465E},
      adsnote = {Provided by the SAO/NASA Astrophysics Data System}
}
"""

_ACKNOWLEDGEMENTS = r"""% ACKNOWLEDGEMENTS
% From: https://dawn-cph.github.io/dja/index.html
We kindly request all scientific papers based on data or products downloaded from the Dawn JWST Archive (DJA) to include the following acknowledgement:

(Some of) The data products presented herein were retrieved from the Dawn JWST Archive (DJA). DJA is an initiative of the Cosmic Dawn Center (DAWN), which is funded by the Danish National Research Foundation under grant DNRF140.

% From: https://archive.stsci.edu/publishing/mission-acknowledgements
This work is based [in part] on observations made with the NASA/ESA/CSA James Webb Space Telescope. The data were obtained from the Mikulski Archive for Space Telescopes at the Space Telescope Science Institute, which is operated by the Association of Universities for Research in Astronomy, Inc., under NASA contract NAS 5-03127 for JWST. These observations are associated with program #____.
"""

_DESCRIPTION = """\
Image dataset based on a combination of JWST deep fields from DJA: CEERS, NGDEEP, JADES, PRIMER
"""

_HOMEPAGE = "https://dawn-cph.github.io/dja/index.html"

_LICENSE = "We kindly request all scientific papers based on data or products downloaded from the Dawn JWST Archive (DJA) to include the following acknowledgement:(Some of) The data products presented herein were retrieved from the Dawn JWST Archive (DJA). DJA is an initiative of the Cosmic Dawn Center (DAWN), which is funded by the Danish National Research Foundation under grant DNRF140."

_VERSION = "1.0.0"

class CustomBuilderConfig(datasets.BuilderConfig):
    def __init__(self, image_size=96, 
                 bands=['f090w', 'f115w', 'f150w', 'f200w', 'f277w', 'f356w', 'f444w'], 
                 **kwargs):
        """Custom builder config for JWST dataset.

        Args:
            image_size: The size of the images.
            bands: A list of bands for the dataset.
            **kwargs: Keyword arguments forwarded to super.
        """
        super().__init__(**kwargs)
        self.image_size = image_size
        self.bands = bands


class JWST(datasets.GeneratorBasedBuilder):
    """TODO: Short description of my dataset."""

    VERSION = _VERSION

    BUILDER_CONFIGS = [
        CustomBuilderConfig(
            name="primer-cosmos",
            version=VERSION,
            data_files=DataFilesPatternsDict.from_patterns(
                {"train": ["primer-cosmos/healpix=*/*.hdf5"]}
            ),
            description="PRIMER-COSMOS",
        ),
        CustomBuilderConfig(
            name="primer-uds",
            version=VERSION,
            data_files=DataFilesPatternsDict.from_patterns(
                {"train": ["primer-uds/healpix=*/*.hdf5"]}
            ),
            description="PRIMER-UDS",
        ),
        CustomBuilderConfig(
            name="ceers",
            version=VERSION,
            data_files=DataFilesPatternsDict.from_patterns(
                {"train": ["ceers/healpix=*/*.hdf5"]}
            ),
            description="CEERS",
        ),
        CustomBuilderConfig(
            name="ngdeep",
            version=VERSION,
            bands=['f115w', 'f150w', 'f200w', 'f277w', 'f356w', 'f444w'],
            data_files=DataFilesPatternsDict.from_patterns(
                {"train": ["ngdeep/healpix=*/*.hdf5"]}
            ),
            description="NGDEEP",
        ),
        CustomBuilderConfig(
            name="gds",
            version=VERSION,
            data_files=DataFilesPatternsDict.from_patterns(
                {"train": ["gds/healpix=*/*.hdf5"]}
            ),
            description="JADES GOODS-S",
        ),
        CustomBuilderConfig(
            name="gdn",
            version=VERSION,
            data_files=DataFilesPatternsDict.from_patterns(
                {"train": ["gdn/healpix=*/*.hdf5"]}
            ),
            description="JADES GOODS-N",
        ),
        CustomBuilderConfig(
            name="all",
            version=VERSION,
            data_files=DataFilesPatternsDict.from_patterns(
                {"train": ["*/healpix=*/*.hdf5"]}
            ),
            description="All JWST datasets",
        ),
    ]

    DEFAULT_CONFIG_NAME = "all"

    _float_features = ['mag_auto', 'cxx_image', 'cyy_image', 'cxy_image']
    
    def _info(self):
        """Defines the features available in this dataset."""

        # Starting with all features common to image datasets
        features = {
            "image": Sequence(
                feature={
                    "band": Value("string"),
                    "flux": Array2D(
<<<<<<< HEAD
                        shape=(self.config.image_size, self.config.image_size), dtype="float32"
                    ),
                    "ivar": Array2D(
=======
>>>>>>> 6389e24f
                        shape=(self.config.image_size, self.config.image_size), dtype="float32"
                    ),
                    "mask": Array2D(
                        shape=(self.config.image_size, self.config.image_size), dtype="bool"
                    ),
                    "psf_fwhm": Value("float32"),
                    "scale": Value("float32"),
                }
            )
        }
        # Adding all values from the catalog
        for f in self._float_features:
            features[f] = Value("float32")

        features["object_id"] = Value("string")

        ACKNOWLEDGEMENTS = "\n".join([f"% {line}" for line in _ACKNOWLEDGEMENTS.split("\n")])

        return datasets.DatasetInfo(
            # This is the description that will appear on the datasets page.
            description=_DESCRIPTION,
            # This defines the different columns of the dataset and their types
            features=Features(features),
            # Homepage of the dataset for documentation
            homepage=_HOMEPAGE,
            # License for the dataset if available
            license=_LICENSE,
            # Citation for the dataset
            citation=ACKNOWLEDGEMENTS + "\n" + _CITATION,
        )

    def _split_generators(self, dl_manager):
        """We handle string, list and dicts in datafiles"""
        if not self.config.data_files:
            raise ValueError(
                f"At least one data file must be specified, but got data_files={self.config.data_files}"
            )
        splits = []
        for split_name, files in self.config.data_files.items():
            if isinstance(files, str):
                files = [files]
            splits.append(
                datasets.SplitGenerator(name=split_name, gen_kwargs={"files": files})
            )
        return splits

    def _generate_examples(self, files, object_ids=None):
        """Yields examples as (key, example) tuples."""
        for j, file in enumerate(files):
            print(f"Processing file: {file}")
            with h5py.File(file, "r") as data:
                if object_ids is not None:
                    keys = object_ids[j]

                else:
                    keys = data["object_id"][:]
                    
                # Preparing an index for fast searching through the catalog
                sort_index = np.argsort(data["object_id"][:])
                sorted_ids = data["object_id"][:][sort_index]

                for k in keys:
                    # Extract the indices of requested ids in the catalog
                    i = sort_index[np.searchsorted(sorted_ids, k)]
                    
                    # Check if the found object_id matches the requested one
                    if data["object_id"][i] != k:
                        print(f"Warning: Object {k} not found in this chunk. Skipping.")
                        continue

                    # Parse image data
                    example = {
                        "image": [
                            {
                                "band": data["image_band"][i][j].decode("utf-8"),
                                "flux": data["image_array"][i][j],
<<<<<<< HEAD
                                "ivar": data["image_ivar"][i][j],
                                "mask": data["image_mask"][i][j].astype(bool),
=======
                                "mask": np.logical_or(
                                    data["image_array"][i][j] == 0,
                                    ~np.isfinite(data["image_array"][i][j])
                                ).astype(bool),
>>>>>>> 6389e24f
                                "psf_fwhm": data["image_psf_fwhm"][i][j],
                                "scale": data["image_scale"][i][j],
                            }
                            for j in range(len(data["image_band"][i]))
                        ]
                    }

                    # Add all other requested features
                    for f in self._float_features:
                        try:
                            value = data[f][i]
                            example[f] = float(value) if np.isscalar(value) else 0.0
                        except KeyError:
                            print(f"Warning: Feature '{f}' not found in the dataset.")
                            example[f] = 0.0

                    # Add object_id
                    example["object_id"] = str(data["object_id"][i])

                    yield str(data["object_id"][i]), example<|MERGE_RESOLUTION|>--- conflicted
+++ resolved
@@ -208,12 +208,9 @@
                 feature={
                     "band": Value("string"),
                     "flux": Array2D(
-<<<<<<< HEAD
                         shape=(self.config.image_size, self.config.image_size), dtype="float32"
                     ),
                     "ivar": Array2D(
-=======
->>>>>>> 6389e24f
                         shape=(self.config.image_size, self.config.image_size), dtype="float32"
                     ),
                     "mask": Array2D(
@@ -290,15 +287,8 @@
                             {
                                 "band": data["image_band"][i][j].decode("utf-8"),
                                 "flux": data["image_array"][i][j],
-<<<<<<< HEAD
                                 "ivar": data["image_ivar"][i][j],
                                 "mask": data["image_mask"][i][j].astype(bool),
-=======
-                                "mask": np.logical_or(
-                                    data["image_array"][i][j] == 0,
-                                    ~np.isfinite(data["image_array"][i][j])
-                                ).astype(bool),
->>>>>>> 6389e24f
                                 "psf_fwhm": data["image_psf_fwhm"][i][j],
                                 "scale": data["image_scale"][i][j],
                             }
