--- conflicted
+++ resolved
@@ -2,14 +2,11 @@
 datasets 
 h5py 
 
-<<<<<<< HEAD
 #TESS Specific dependencies
 astroquery
-=======
+
 # Provabgs specific requirements
 git+https://github.com/changhoonhahn/provabgs.git
-
->>>>>>> 74a27686
 
 #SN specific dependencies
 sncosmo
